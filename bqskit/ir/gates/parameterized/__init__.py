--- conflicted
+++ resolved
@@ -27,11 +27,8 @@
 from bqskit.ir.gates.parameterized.unitary import VariableUnitaryGate
 
 __all__ = [
-<<<<<<< HEAD
     'ArbitraryCPhaseGate',
-=======
     'CCPGate',
->>>>>>> 8d62a14b
     'CPGate',
     'CRXGate',
     'CRYGate',
